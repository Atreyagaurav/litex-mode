;;; litex-mode.el --- Minor mode for converting lisp to LaTeX  -*- lexical-binding: t; -*-

;; Copyright (C) 2022

;; Author: Gaurav Atreya <allmanpride@gmail.com>
;; URL: https://github.com/Atreyagaurav/litex-mode
;; Version: 0.1
;; Keywords: calculator, lisp, LaTeX
;; Package-Requires: ((cl-lib "0.5") (emacs "24.4"))

;; This program is free software; you can redistribute it and/or
;; modify it under the terms of the GNU General Public License as
;; published by the Free Software Foundation, either version 3 of the
;; License, or (at your option) any later version.

;; This program is distributed in the hope that it will be useful,
;; but WITHOUT ANY WARRANTY; without even the implied warranty of
;; MERCHANTABILITY or FITNESS FOR A PARTICULAR PURPOSE.  See the
;; GNU General Public License for more details.

;; You should have received a copy of the GNU General Public License
;; along with this program.  If not, see
;; <https://www.gnu.org/licenses/>.

;;; Commentary:

;; converts valid mathematical Lisp expressions to LaTeX snippets
;; improved from https://emacs.stackexchange.com/a/70360 modified with
;; help from
;; https://gist.github.com/bpanthi977/4b8ece0eeff3bc05bb82275a23cbb56d

;; For detailed help visit github page:
;; https://github.com/Atreyagaurav/litex-mode

;;; Code:
(eval-when-compile (require 'pcase))
(require 'cl-lib)
(require 'ob-lisp)

;; list from:
;; https://www.overleaf.com/learn/latex/Operators#Reference_guide
;; not all of these functions might have lisp equivalent, check it.
(defvar litex-latex-functions
  '(cos csc exp ker limsup min sinh arcsin cosh deg gcd lg ln Pr sup
	arctan cot det hom lim log sec tan arg coth dim liminf max
	sin tanh)
  "Lisp functions that have their own latex commands.")
(defvar litex-make-unicode-to-latex nil
  "Whether to convert unicode to LaTeX equivalent (eg. α -> \alpha). These work better in math mode.")
(defvar litex-make-name-to-latex-glyph nil
  "Whether to convert variables with the same name as a glyph to a LaTeX glyph (eg. alpha -> \alpha).")
(defvar litex-make-hyphenated-to-subscript t
  "Whether to make the hyphenated variables subscript or not.")
(defvar litex-latex-maybe-enclose? nil
  "Enclose latex converted to paran if needed.")
(defvar litex-keep-sexp-in-buffer nil
  "Keep the last sexp on point if true, else replace it.")

(defvar litex-format-float-string "%.3f"
  "Format string to be used by floats.")
(defvar litex-format-float-upper-limit 1e4
  "Upper limit of what number is formatted as float.")
(defvar litex-format-float-lower-limit 1e-2
  "Lower limit of what number is formatted as float.")

(defvar litex-steps-join-string "= "
  "String used for joining strings in steps of a solution.")
(defvar litex-steps-end-string " "
  "String used at the end of each strings in steps of a solution.")

(defvar litex-math-inline-start "\\("
  "Opening syntax for math inline environment.")
(defvar litex-math-inline-end "\\)"
  "Closing syntax for math inline environment.")
(defvar litex-math-brackets-start "\\left("
  "Opening syntax for math brackets.")
(defvar litex-math-brackets-end "\\right)"
  "Closing syntax for math brackets.")

(defvar litex-math-equation-start "\\begin{equation}\n"
  "Opening syntax for math equation environment.")
(defvar litex-math-equation-end "\n\\end{equation}\n"
  "Closing syntax for math equation environment.")
(defvar litex-math-steps-equation-join-string "= "
  "Value of `litex-steps-join-string' to be used in equation environment.")
(defvar litex-math-steps-equation-end-string " "
  "Value of `litex-steps-end-string' to be used in equation environment.")

(defvar litex-math-eqnarray-start "\\begin{eqnarray*}\n"
  "Opening syntax for math eqnarray environment.")
(defvar litex-math-eqnarray-end "\n\\end{eqnarray*}\n"
  "Closing syntax for math eqnarray environment.")
(defvar litex-math-steps-eqnarray-join-string " &=& "
  "Value of `litex-steps-join-string' to be used in eqnarray environment.")
(defvar litex-math-steps-eqnarray-end-string "\\\\\n"
  "Value of `litex-steps-end-string' to be used in eqnarray environment.")

(defvar litex-math-align-start "\\begin{align*}\n"
  "Opening syntax for math align environment.")
(defvar litex-math-align-end "\n\\end{align*}\n"
  "Closing syntax for math align environment.")
(defvar litex-math-steps-align-join-string "& = "
  "Value of `litex-steps-join-string' to be used in align environment.")
(defvar litex-math-steps-align-end-string "\\\\\n"
  "Value of `litex-steps-end-string' to be used in align environment.")

<<<<<<< HEAD
(defvar litex-use-slime-for-eval nil
  "Whether to use slime process for evalulation or not. You need to start slime yourself.")


(defvar litex-greek-unicode-latex-alist
  '(("α" . "alpha")
    ("β" . "beta")
    ("γ" . "gamma")
    ("δ" . "delta")
    ("ε" . "epsilon")
    ("ϵ" . "varepsilon")
    ("ζ" . "zeta")
    ("η" . "eta")
    ("θ" . "theta")
    ("ϑ" . "vartheta")
    ("ι" . "iota")
    ("κ" . "kappa")
    ("λ" . "lambda")
    ("μ" . "mu")
    ("ν" . "nu")
    ("ξ" . "xi")
    ("π" . "pi")
    ("ρ" . "rho")
    ("ϱ" . "varrho")
    ("σ" . "sigma")
    ("τ" . "tau")
    ("υ" . "upsilon")
    ("φ" . "phi")
    ("φ" . "varphi")
    ("χ" . "chi")
    ("ψ" . "psi")
    ("ω" . "omega")
    
    ("Γ" . "Gamma")
    ("Δ" . "Delta")
    ("Ζ" . "Zeta")
    ("Θ" . "Theta")
    ("Λ" . "Lambda")
    ("Ξ" . "Xi")
    ("Π" . "Pi")
    ("Ρ" . "Rho")
    ("Σ" . "Sigma")
    ("Υ" . "Upsilon")
    ("Φ" . "Phi")
    ("Ψ" . "Psi")
    ("Ω" . "Omega"))
  "Alist of greek unicode symbols and their LaTeX counterparts.")



(defun litex-eval (expr)
  "Eval funcion used by LiTeX, evals the EXPR in elisp or slime."
  (if litex-use-slime-for-eval
      (org-babel-execute:lisp (prin1-to-string expr) '())
    (eval expr)))

;; Formatting functions
=======


(defmacro litex-var (var value &optional unit)
  "Macro to define VAR varible with VALUE for calculation, with UNIT for formatting."
  ;; TODO: use some modifications to set the variable so that there is no conflict with emacs variables.
  (set var (eval value)))


>>>>>>> 95198f1d
(defun litex-format-float (val)
  "Function that defines how float VAL is formatted in lisp2latex."
  (if (or (< val litex-format-float-lower-limit)
	  (> val litex-format-float-upper-limit))
      (let* ((exponent (floor (log val 10)))
             (front (/ val (expt 10 exponent))))
        (format (concat litex-format-float-string
			" \\times 10^{%d}")
		front exponent))
    (format litex-format-float-string val)))


(defun litex-read-sexp-maybe-kill ()
  "Read the sexp before point, kill it if `litex-keep-sexp-in-buffer' is nil."
  (interactive)
  (let ((expr (sexp-at-point)))
    (if (not litex-keep-sexp-in-buffer)
	(backward-kill-sexp)
      ;; should I do it here or check if it's a comment and only do
      ;; that later. or copy the things after the sexp till EOL.
      (or (end-of-line) (insert "\n")))
    expr))


(defun litex-format-greek-characters (string)
  "Format STRING to Greek LaTeX notation if it has greek unicode or character name."
  (let ((var-str string)
	(var-assoc nil))
    (when litex-make-name-to-latex-glyph
      (when (rassoc var-str litex-greek-unicode-latex-alist)
	(setq var-str (concat "{\\" var-str "}"))))
    (when litex-make-unicode-to-latex
      (setq var-assoc (cdr (assoc var-str litex-greek-unicode-latex-alist)))
      (when var-assoc
	(setq var-str
	      (concat "{\\" var-assoc "}"))))
    var-str))


(defun litex-format-variable (var)
  "Format variable VAR for LaTeX."
  (let ((var-strs (mapcar
		   (lambda (s) (mapconcat #'litex-format-greek-characters
				     (split-string s "/") ""))
		   (split-string (prin1-to-string var t) "-"))))

    (let ((var-final (car var-strs)))
      (if (> (length var-strs) 1)
	  (cl-loop for (cvar . rest) on (cl-rest var-strs) do
		   (setq var-final (format "%s_{%s}" var-final cvar))))
      var-final)))


;; this function needs some serious thoughts
(defun litex-latex-maybe-enclose (form)
  "Encloses FORM in parantheis if LITEX-LATEX-MAYBE-ENCLOSE? is true."
  (let* ((latex (litex-lisp2latex-all form)))
    (if (and 
	 ;; litex-latex-maybe-enclose?
	 (consp form)
	 (not (and (functionp (car form))
		   (litex-latex-enclose-check-function (car form)))))
        (format "%s %s %s"
		litex-math-brackets-start
		latex
		litex-math-brackets-end)
      latex)))


(defun litex-latex-enclose-check-args (args)
  "Check if we need to use parantheis based on ARGS."
  (if (not (listp args))
      nil
    (or
     (> (length args) 1)
     (cl-some #'listp args))))


(defun litex-latex-enclose-check-function (func)
  "Check if we need to use parantheis for args based on FUNC."
  (if (member func '(+ - * / 1+ 1-))
      litex-latex-maybe-enclose?
    (if (member func '(expt))
	t
      nil)))


;; formatting functions to be called by litex-lisp2latex-all
;; each one corresponds to the function at the end with args as arguments.
(defun litex-format-args-+ (args)
  "Formatting function for + operator called with ARGS."
  (let ((litex-latex-maybe-enclose? t))
    (mapconcat #'litex-latex-maybe-enclose args " + ")))


(defun litex-format-args-- (args)
  "Formatting function for - operator called with ARGS."
  (let ((arg1 (car args))
	(arg-rest (cdr args)))
    (if arg-rest
        (format "%s - %s" (litex-latex-maybe-enclose arg1)
                (mapconcat #'litex-latex-maybe-enclose arg-rest " - "))
      (format "-%s" (litex-latex-maybe-enclose arg1)))))


(defun litex-format-args-* (args)
  "Formatting function for * operator called with ARGS."
  (with-output-to-string
    (cl-loop for (me next . rest) on args do
	     (let* ((litex-latex-maybe-enclose?
		     (or (> (length args) 1)
			 (litex-latex-enclose-check-args me))))

	       (princ (format "%s"
			      (litex-latex-maybe-enclose me)))
	       (if (and next
			(or (and (symbolp me)
				 (> (length (prin1-to-string me)) 1))
			    (and (symbolp next)
				 (> (length (prin1-to-string next)) 1))
			    (numberp next)))
                   (princ " \\times "))))))


(defun litex-format-args-/ (args)
  "Formatting function for / operator called with ARGS."
  (let ((arg1 (car args))
	(arg-rest (cdr args))
	(litex-latex-maybe-enclose? nil))
    (if arg-rest
	(format "\\frac{%s}{%s}"
		(litex-latex-maybe-enclose arg1)
		(litex-latex-maybe-enclose (cons '* arg-rest)))
      (format "\\frac1{%s}" (litex-latex-maybe-enclose arg1)))))


(defun litex-format-args-1+ (args)
  "Formatting function for 1+ called with ARGS operator."
  (concat (litex-latex-maybe-enclose (car args)) " + 1"))


(defun litex-format-args-1- (args)
  "Formatting function for 1- called with ARGS operator."
  (concat (litex-latex-maybe-enclose (car args)) " - 1"))


(defun litex-format-args-expt (args)
  "Formatting function for expt function called with ARGS."
  (let ((base (car args))
	(power (cadr args)))
    (if (listp base)
	(format "%s %s %s^{%s}"
		litex-math-brackets-start
		(litex-latex-maybe-enclose base)
		litex-math-brackets-end
		(litex-latex-maybe-enclose power))
      (format "%s^{%s}"
	      (litex-latex-maybe-enclose base)
	      (litex-latex-maybe-enclose power)))))


(defun litex-format-args-sqrt (args)
  "Formatting function for sqrt function called with ARGS."
  (format "\\sqrt{%s}" (litex-latex-maybe-enclose (car args))))


(defun litex-format-args-setq (args)
  "Formatting function for setq function called with ARGS."
  (with-output-to-string
    (cl-loop for (a b . rest) on args by #'cddr do
	     (princ (format "%s = %s"
			    (litex-latex-maybe-enclose a)
			    (litex-latex-maybe-enclose b)))
	     (when rest (princ "; ")))))


(defun litex-format-args-litex-var (args)
  "Formatting function for setq function called with ARGS."
  (format "%s = %s \\:\\text{%s}"
	  (litex-format-variable (car args))
	  (litex-lisp2latex-all (cadr args))
	  ;; remove "" from the unit argument.
	  (string-trim (litex-format-variable
			(caddr args)) "\"" "\"")))


(setf (symbol-function 'litex-format-args-local-setq)
      #'litex-format-args-setq)


(defun litex-format-args-defun (args)
  "Formatting function for defun called with ARGS function."
  (let ((func-name (car args))
	(fargs (cadr args))
	(expr (caddr args)))
    (format "\\mathrm{%s}(%s):%s"
	    (litex-format-variable func-name)
	    (mapconcat #'prin1-to-string fargs ",")
	    (litex-latex-maybe-enclose expr))))


(defun litex-format-args-default (func args)
  "Default Formatting function for Lisp expressions.

Call corresponding called with ARGS formatting function if
available for FUNC passing ARGS as argument, else make a general
format."
  (let ((func-symbol (intern (format "litex-format-args-%s" func))))
    (if (functionp func-symbol)
	(let ((litex-latex-maybe-enclose?
	       (and (litex-latex-enclose-check-args args)
		    (litex-latex-enclose-check-function func))))
	  (apply func-symbol (list args)))
      (let* ((known? (cl-find func litex-latex-functions))
             (enclose? (or (not known?)
                           (litex-latex-enclose-check-args args)))
             (format-string (concat (if known? "\\%s" "\\mathrm{%s}")
                                    (if enclose?
					(concat litex-math-brackets-start
						"%s"
						litex-math-brackets-end)
				      " %s"))))
	(format format-string func
		(mapconcat #'litex-latex-maybe-enclose args ","))))))


(defun litex-lisp2latex-all (form)
  "Convert given Lisp expression FORM to latex equivalent string."
  (pcase form
    
    ;; functions
    (`(,func . ,args) (litex-format-args-default func args))

    ;; simple variables
    (_
     (cond ((floatp form) (litex-format-float form))
	   ((or (symbolp form) (stringp form)) (litex-format-variable form))
           (t (prin1-to-string form))))))


(defun litex-contains-variables (expression)
  "Check if given EXPRESSION has variables."
  (if (functionp expression)
      nil
    (if (symbolp expression)
	t
      (if (consp expression)
	  (cl-some #'litex-contains-variables expression)
	nil))))


(defun litex-substitute-values (expression)
  "Gives a string from EXPRESSION substituting the values."
  (condition-case nil
   (if (functionp expression)
      (format "%s" expression)
    (if (symbolp expression)
	(format "%s" (litex-eval expression))
      (if (consp expression)
	  (format "(%s)"
		  (mapconcat #'litex-substitute-values expression " "))
	(prin1-to-string expression))))
   ;; this will catch error for undefined variables.
   (void-variable (prin1-to-string expression))))


(defun litex-solve-single-step (form)
  "Solves a single step of calculation in FORM."
  (cond ((listp form)
         (if (cl-every #'numberp (cl-rest form))
             (litex-eval form)
           (cons (cl-first form)
		 (mapcar #'litex-solve-single-step (cl-rest form)))))
	((functionp form)
	 form)

        ((symbolp form)
         (symbol-value form))

        (t form)))


(defun litex-solve-all-steps (form)
  "Solves all the steps of calculations in FORM expression and retuns a list of steps."
  (let
      ((solution (list form))) ;given expression
    (if
	(litex-contains-variables form)
	(setq solution
	      (append solution
		      (list
		       (setq form
			     (read
			      (litex-substitute-values form)))))))

    (while (consp form)
      (setq solution
	    (append solution
		    (list (setq form
				(litex-solve-single-step form))))))
    solution))


(defun litex-sexp-to-solved-string (expression format-func)
  "Return solved string of EXPRESSION using FORMAT-FUNC to format all steps."
  (pcase expression
    (`(setq ,var ,exp)
     (concat
      (format "%s%s"
	      (litex-format-variable var)
	      litex-steps-join-string)
      (mapconcat format-func
		 (litex-solve-all-steps exp)
		 (concat litex-steps-end-string
			 litex-steps-join-string))))
    (_ (mapconcat format-func
		  (litex-solve-all-steps expression)
		  (concat litex-steps-end-string
			  litex-steps-join-string)))))


(defun litex-eval-and-replace ()
  "Replace the preceding sexp with its value."
  (interactive)
  (backward-kill-sexp)
  (condition-case nil
      (prin1 (litex-eval (read (current-kill 0)))
             (current-buffer))
    (error (message "Invalid expression")
           (insert (current-kill 0)))))


(defun litex-eval-and-insert ()
  "Insert the evaulation result of the preceding sexp."
  (interactive)
  (backward-kill-sexp)
  (condition-case nil
      (insert (current-kill 0)
	      litex-steps-join-string
	      (format "%s"
		      (litex-eval (read (current-kill 0)))))
    (error (message "Invalid expression"))))


(defun litex-exp-to-latex (beg end)
  "Convert exponentials in the given region to latex notation.
Argument BEG begining position of region.
Argument END end position of region."
  (interactive "r")
  (save-excursion
    (goto-char end)
    (while (re-search-backward
	    "\\([0-9.+-]+\\)e\\([0-9.+-]+\\)" beg)
      (replace-match "\\1 \\\\times 10^{\\2}"))))


(defun litex-exp-in-latex-math (beg end)
  "Insert the selected expression inside latex inline math environment.
Argument BEG begining position of region.
Argument END end position of region."
  (interactive "r")
  (save-excursion
    (goto-char beg)
    (insert litex-math-inline-start)
    (goto-char (+ (point) (- end beg)))
    (insert litex-math-inline-end)))


(defun litex-sexp-to-latex-exp ()
  "Convert valid sexp to latex expressions."
  (interactive)
  (insert (litex-lisp2latex-all (litex-read-sexp-maybe-kill))))


(defun litex-sexp-replace-variables ()
  "Replace the variable values in the last sexp at point."
  (interactive)
  (insert (litex-substitute-values (litex-read-sexp-maybe-kill))))


(defun litex-sexp-solve-all-steps ()
  "Solve last sexp at point in steps and insert those steps."
  (interactive)
  (let ((expression (litex-read-sexp-maybe-kill)))
    (insert
     (litex-sexp-to-solved-string expression #'prin1-to-string))))


(defun litex-sexp-solve-single-step ()
  "Solve last sexp at point for one step and insert it."
  (interactive)
  (let ((expression (litex-read-sexp-maybe-kill)))
    (insert
     (prin1-to-string (litex-solve-single-step expression)))))


(defun litex-solve-all-steps-equation ()
  "Solve last sexp in steps and insert it in LaTeX equation environment."
  (interactive)
  (let ((expression (litex-read-sexp-maybe-kill))
	(litex-steps-join-string litex-math-steps-equation-join-string)
	(litex-steps-end-string litex-math-steps-equation-end-string))
    (insert litex-math-equation-start
	    (litex-sexp-to-solved-string expression #'litex-lisp2latex-all)
	    litex-math-equation-end)))


(defun litex-solve-all-steps-eqnarray ()
  "Solve last sexp in steps and insert it in LaTeX eqnarray environment."
  (interactive)
  (let ((expression (litex-read-sexp-maybe-kill))
	(litex-steps-join-string litex-math-steps-eqnarray-join-string)
	(litex-steps-end-string litex-math-steps-eqnarray-end-string))
    (insert litex-math-eqnarray-start
	    (litex-sexp-to-solved-string expression #'litex-lisp2latex-all)
	    litex-math-eqnarray-end)))


(defun litex-solve-all-steps-align ()
  "Solve last sexp in steps and insert it in LaTeX align environment."
  (interactive)
  (let ((expression (litex-read-sexp-maybe-kill))
	(litex-steps-join-string litex-math-steps-align-join-string)
	(litex-steps-end-string litex-math-steps-align-end-string))
    (insert litex-math-align-start
	    (litex-sexp-to-solved-string expression #'litex-lisp2latex-all)
	    litex-math-align-end)))


(defun litex-format-region-last (beg end)
  "Format selected region as per format of last call to `litex-format-region`,BEG and END are region bounds."
  (interactive (if (use-region-p)
                   (list (region-beginning) (region-end))
                 (let ((bnd (bounds-of-thing-at-point 'sexp)))
		   (list (cl-first bnd) (cl-rest bnd)))))
  (let ((text (buffer-substring-no-properties beg end)))
    ;; maybe I should make it litex-eval if given expression
    (if (string-match-p "%[0-9.]*[dfex]" litex-format-float-string)
	(setq text (litex-eval (read text))))
    (kill-region beg end)
    (insert (format litex-format-float-string text))))


(defun litex-format-region (beg end)
  "Format selected region as per input format, BEG and END are region bounds."
  (interactive (if (use-region-p)
                   (list (region-beginning) (region-end))
                 (let ((bnd (bounds-of-thing-at-point 'symbol)))
		   (list (cl-first bnd) (cl-rest bnd)))))
  (let ((fmt  (read-string "Enter format string: "
			   litex-format-float-string)))
    (setq litex-format-float-string fmt)
    (litex-format-region-last beg end)))


(defun litex-increment-number (step)
  "Increase the number value by STEP."
  (interactive "P")
  (let* ((bounds (if (use-region-p)
                     (cons (region-beginning) (region-end))
                   (bounds-of-thing-at-point 'symbol)))
         (word (buffer-substring-no-properties
		(car bounds)
		(cdr bounds)))
	 (step (or step 1)))
    (when bounds
      (let ((ma (string-match
		 "\\(.*[^0-9]\\)\\([0-9]+\\)\\([/_.,-\"']\\)?"
		 word)))
	(when ma
	  (delete-region (car bounds) (cdr bounds))
	  (insert
	   (match-string 1 word)
	   (number-to-string (+ step (string-to-number
				      (match-string 2 word))))
	   (match-string 3 word)))))))



(defun litex-insert-or-replace-x (beg end)
  "If a region (BEG to END) is selected, replace * by \times otherwise insert \times instead of ×."
  (interactive (if (use-region-p)
                   (list (region-beginning) (region-end))
                 (list (point) (point))))
  (goto-char end)
  (if (= beg end)
      (insert "\\times")
    (when (re-search-backward "*" beg)
      (replace-match "\\\\times"))))


;; I'm not making a litex-mode-map because I don't want it to come by
;; default, user can choose to apply this keymap to some other key as
;; prefix key, like C-e in readme, or just map individual functions.
(defvar litex-key-map
  (let ((keymap (make-sparse-keymap)))
    (define-key keymap (kbd "F") 'litex-format-region)
    (define-key keymap (kbd "f") 'litex-format-region-last)
    (define-key keymap (kbd "E") 'litex-eval-and-replace)
    (define-key keymap (kbd "e") 'litex-eval-and-insert)
    (define-key keymap (kbd "s") 'litex-sexp-to-latex-exp)
    (define-key keymap (kbd "S") 'litex-sexp-solve-all-steps)
    (define-key keymap (kbd "r") 'litex-sexp-replace-variables)
    (define-key keymap (kbd "+") 'litex-increment-number)
    (define-key keymap (kbd "l") 'litex-exp-to-latex)
    (define-key keymap (kbd "m") 'litex-exp-in-latex-math)
    (define-key keymap (kbd "A") 'litex-solve-all-steps-equation)
    (define-key keymap (kbd "a") 'litex-solve-all-steps-align)
    (define-key keymap (kbd "C-a") 'litex-solve-all-steps-eqnarray)
    keymap))

(define-minor-mode litex-mode
  "Minor mode for Calculations on lisp, and formatting on LaTeX."
  :lighter " LiTeX")


(provide 'litex-mode)

;;; litex-mode.el ends here<|MERGE_RESOLUTION|>--- conflicted
+++ resolved
@@ -104,7 +104,6 @@
 (defvar litex-math-steps-align-end-string "\\\\\n"
   "Value of `litex-steps-end-string' to be used in align environment.")
 
-<<<<<<< HEAD
 (defvar litex-use-slime-for-eval nil
   "Whether to use slime process for evalulation or not. You need to start slime yourself.")
 
@@ -154,6 +153,11 @@
   "Alist of greek unicode symbols and their LaTeX counterparts.")
 
 
+(defmacro litex-var (var value &optional unit)
+  "Macro to define VAR varible with VALUE for calculation, with UNIT for formatting."
+  ;; TODO: use some modifications to set the variable so that there is no conflict with emacs variables.
+  (set var (eval value)))
+
 
 (defun litex-eval (expr)
   "Eval funcion used by LiTeX, evals the EXPR in elisp or slime."
@@ -162,16 +166,6 @@
     (eval expr)))
 
 ;; Formatting functions
-=======
-
-
-(defmacro litex-var (var value &optional unit)
-  "Macro to define VAR varible with VALUE for calculation, with UNIT for formatting."
-  ;; TODO: use some modifications to set the variable so that there is no conflict with emacs variables.
-  (set var (eval value)))
-
-
->>>>>>> 95198f1d
 (defun litex-format-float (val)
   "Function that defines how float VAL is formatted in lisp2latex."
   (if (or (< val litex-format-float-lower-limit)
