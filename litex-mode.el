--- conflicted
+++ resolved
@@ -98,12 +98,11 @@
       latex)))
 
 
-<<<<<<< HEAD
 
 ;; formatting functions to be called by litex-lisp2latex-all
 ;; each one corresponds to the function at the end with args as arguments.
 (defun litex-format-args-+ (args)
-  (let ((litex-latex-maybe-enclose t))
+  (let ((litex-latex-maybe-enclose? t))
        (mapconcat #'litex-lisp2latex-all args " + ")))
 
 
@@ -119,19 +118,6 @@
 (defun litex-format-args-* (args)
   (let ((litex-latex-maybe-enclose? t))
    (with-output-to-string
-=======
-(defun litex-lisp2latex-all (form)
-  "Convert given Lisp expression FORM to latex equivalent string."
-  (pcase form
-    ;; basic operators
-    (`(+ . ,args)
-     (setf litex-latex-maybe-enclose? t)
-     (mapconcat #'litex-lisp2latex-all args " + "))
-
-    (`(* . ,args)
-     (setf litex-latex-maybe-enclose? t)
-     (with-output-to-string
->>>>>>> 3e300708
        (cl-loop for (me next . rest) on args do
 		(if (numberp next)
                     (princ (format "%s \\times " (litex-latex-maybe-enclose me)))
